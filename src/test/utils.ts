--- conflicted
+++ resolved
@@ -135,10 +135,5 @@
       !actual.success,
       `${name} expected failure for ${JSON.stringify(json)}`,
     );
-<<<<<<< HEAD
-=======
-  } else if (shouldSucceed === false) {
-    assert.ok(!actual.success, `Expected ${name} to fail`);
->>>>>>> 19d62f8e
   }
 }