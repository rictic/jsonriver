{
  "name": "jsonriver",
  "type": "module",
  "version": "1.0.0",
  "description": "A JSON parser that produces increasingly complete versions of the parsed value.",
  "main": "dist/index.js",
  "module": "dist/index.js",
  "exports": {
    ".": {
      "import": "./dist/index.js"
    }
  },
  "scripts": {
    "build": "wireit",
    "test": "wireit"
  },
  "keywords": [],
  "author": "",
  "license": "ISC",
  "devDependencies": {
    "@types/node": "^22.7.5",
    "esbuild": "^0.24.0",
    "tachometer": "^0.7.1",
    "typescript": "^5.6.3",
    "wireit": "^0.14.9"
  },
  "wireit": {
    "build": {
      "files": [
        "src/**/*.ts",
        "tsconfig.json"
      ],
      "output": [
        "dist"
      ],
      "command": "tsc"
    },
    "test": {
      "dependencies": [
        "build"
      ],
<<<<<<< HEAD
      "command": "node --test dist/test/*.js"
    },
    "esbuild": {
      "files": [
        "src/**/*.ts"
      ],
      "output": [
        "bench/bundles/bundle.min.js"
      ],
      "command": "esbuild src/index.ts --bundle --format=esm --target=es2022 --minify --outfile=bench/bundles/bundle.min.js"
    },
    "benchmark": {
      "dependencies": [
        "esbuild"
      ],
      "command": "tachometer bench/jsonriver.html bench/jsonparse.html"
=======
      "command": "node --test --test-reporter=spec dist/test/*.js"
>>>>>>> 08fcea30
    }
  }
}<|MERGE_RESOLUTION|>--- conflicted
+++ resolved
@@ -39,8 +39,7 @@
       "dependencies": [
         "build"
       ],
-<<<<<<< HEAD
-      "command": "node --test dist/test/*.js"
+      "command": "node --test --test-reporter=spec dist/test/*.js"
     },
     "esbuild": {
       "files": [
@@ -56,9 +55,6 @@
         "esbuild"
       ],
       "command": "tachometer bench/jsonriver.html bench/jsonparse.html"
-=======
-      "command": "node --test --test-reporter=spec dist/test/*.js"
->>>>>>> 08fcea30
     }
   }
 }